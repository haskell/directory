--- conflicted
+++ resolved
@@ -678,43 +678,32 @@
 -}
 
 renameFile :: FilePath -> FilePath -> IO ()
-<<<<<<< HEAD
 renameFile opath npath = (`ioeSetLocation` "renameFile") `modifyIOError` do
-   -- XXX this test isn't performed atomically with the following rename
-   dirType <- getDirectoryType opath
-   case dirType of
-     Directory -> ioError . (`ioeSetErrorString` "is a directory") $
-                  mkIOError InappropriateType "" Nothing (Just opath)
-     _         -> return ()
-=======
-renameFile opath npath = do
-   -- XXX the isDirectory tests are not performed atomically with the rename
+   -- XXX the tests are not performed atomically with the rename
    checkNotDir opath
-   doRename `E.catch` renameExcHandler
- where checkNotDir path = do
-                isdir <- pathIsDir path `E.catch` ((\ _ -> return False) :: IOException -> IO Bool)
-                when isdir $ dirIoError path
-       dirIoError path = ioError $ ioeSetErrorString (mkIOError InappropriateType "renameFile" Nothing (Just path)) "is a directory"
-       renameExcHandler :: IOException -> IO ()
-       renameExcHandler exc = do
-                -- The underlying rename implementation throws odd exceptions
-                -- sometimes when the destination is a directory. For example,
-                -- Windows throws a permission error. In those cases check
-                -- if the cause is actually the destination being a directory
-                -- and throw InapprioriateType in that case.
-                checkNotDir npath
-                throw exc
-       doRename :: IO ()
-       pathIsDir :: FilePath -> IO (Bool)
->>>>>>> 60667c87
-#ifdef mingw32_HOST_OS
-       -- ToDo: use Win32 API
-       pathIsDir path = withFileOrSymlinkStatus "renameFile" path isDirectory
-       doRename = Win32.moveFileEx opath npath Win32.mOVEFILE_REPLACE_EXISTING
-#else
-       pathIsDir path = Posix.isDirectory `fmap` Posix.getSymbolicLinkStatus path
-       doRename = Posix.rename opath npath
-#endif
+#ifdef mingw32_HOST_OS
+   Win32.moveFileEx opath npath Win32.mOVEFILE_REPLACE_EXISTING
+#else
+   Posix.rename opath npath
+#endif
+     -- The underlying rename implementation can throw odd exceptions when the
+     -- destination is a directory.  For example, Windows typically throws a
+     -- permission error, while POSIX systems may throw a resource busy error
+     -- if one of the paths refers to the current directory.  In these cases,
+     -- we check if the destination is a directory and, if so, throw an
+     -- InappropriateType error.
+     `catchIOError` \ err -> do
+       checkNotDir npath
+       ioError err
+   where checkNotDir path = do
+           dirType <- getDirectoryType path
+                      `catchIOError` \ _ -> return NotDirectory
+           case dirType of
+             Directory     -> errIsDir path
+             DirectoryLink -> errIsDir path
+             NotDirectory  -> return ()
+         errIsDir path = ioError . (`ioeSetErrorString` "is a directory") $
+                         mkIOError InappropriateType "" Nothing (Just path)
 
 #endif /* __GLASGOW_HASKELL__ */
 
